--- conflicted
+++ resolved
@@ -310,10 +310,6 @@
 ethers-solc = { git = "https://github.com/gakonst/ethers-rs", rev = "f0e5b194f09c533feb10d1a686ddb9e5946ec107" }
 
 # Zaun
-<<<<<<< HEAD
-zaun-sandbox = { git = "https://github.com/karnotxyz/zaun", package = "sandbox", branch = "starkgate_testing" }
-starknet-core-contract-client = { git = "https://github.com/karnotxyz/zaun", branch = "starkgate_testing" }
-=======
 ethereum-instance = { git = "https://github.com/karnotxyz/zaun", package = "ethereum-instance", branch = "starkgate" }
 starkgate-manager-client = { git = "https://github.com/karnotxyz/zaun", package = "starkgate-manager-client", branch = "starkgate" }
 starkgate-registry-client = { git = "https://github.com/karnotxyz/zaun", package = "starkgate-registry-client", branch = "starkgate" }
@@ -324,7 +320,6 @@
 starknet-token-bridge-client = { git = "https://github.com/karnotxyz/zaun", package = "starknet-token-bridge-client", branch = "starkgate" }
 zaun-utils = { git = "https://github.com/karnotxyz/zaun", package = "utils", branch = "starkgate" }
 
->>>>>>> 3fd588e4
 
 # Other third party dependencies
 anyhow = "1.0.80"
