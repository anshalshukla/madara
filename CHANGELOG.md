--- conflicted
+++ resolved
@@ -2,13 +2,10 @@
 
 ## Next release
 
-<<<<<<< HEAD
 - feat: add predeployed accounts to genesis state
-=======
 - feat(rpc): add starknet_specVersion rpc + added test for future support
 - docs: Added v0.6.0-rc5 documentation above the rpc method functions
 - dev(deps): bump starknet rs, use Eq for EmmitedEvents comparaison
->>>>>>> c9fad8a4
 - test(rust-rpc-test): use undeclared contracts for declare transactions testing
 - build: update blockifier, fix divergent substrat block hash
 - chore: remove tests that run in wasm and native, only wasm from now
