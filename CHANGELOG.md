--- conflicted
+++ resolved
@@ -2,9 +2,6 @@
 
 ## Next release
 
-<<<<<<< HEAD
-- feat: add predeployed accounts to genesis state
-=======
 - fix: first tx for non deployed account is valid
 - fix: incorrect base url for fetching config
 - feat: add predeployed accounts to genesis state
@@ -19,7 +16,7 @@
 - refacto: substrate/starknet names in rpc library
 - feat(rpc): Added starknet_getTransactionStatus and removed
   starknet_pendingTransactions
->>>>>>> 2e3d93cf
+- feat: add predeployed accounts to genesis state
 - feat(rpc): add starknet_specVersion rpc + added test for future support
 - docs: Added v0.6.0-rc5 documentation above the rpc method functions
 - dev(deps): bump starknet rs, use Eq for EmmitedEvents comparaison
