{
  "remote_base_path": "https://raw.githubusercontent.com/keep-starknet-strange/madara/main/configs/",
  "genesis_assets": [
    {
      "name": "ArgentAccount.json",
      "sha3_256": "c84648bb4ef70513be3aacea5f5a1bc64dd9dcad0662978e0acc7590754d8bd9"
    },
    {
      "name": "ERC20.json",
      "sha3_256": "4855ca0abaf813d36eec3a556de5314ac700646ba28becda4632b1c7748283b2"
    },
    {
      "name": "ERC721.json",
      "sha3_256": "8189c5f2448bfe96343d98681313597e2c732c25a601f46948f0837fa99d0c10"
    },
    {
      "name": "genesis.json",
<<<<<<< HEAD
      "sha3_256": "97fab7978f469810bf293246a8b326df5f4215e244dd54f17d453485f7020953"
=======
      "sha3_256": "043d16e6ae446903df24c857d15af4046f19248258d77d23fb3e448015bc65e2"
>>>>>>> c7ac4cc3
    },
    {
      "name": "NoValidateAccount.casm.json",
      "sha3_256": "023592635fd3a534ec6c45b49e442b72d24994e2b19524dfbff4bb8540c53876"
    },
    {
      "name": "NoValidateAccount.json",
      "sha3_256": "c33991e486f6afb575fcaa8c643e0978444422801a92d5173c108b1726a94a52"
    },
    {
      "name": "OpenzeppelinAccount.json",
      "sha3_256": "71eba832aee6e48bb1028c62c9862ef75f5811044331100582192d2a20e5b65b"
    },
    {
      "name": "test.json",
      "sha3_256": "0687b75f03b6c3c998fd51b0748bc0dde875080a69095b39e3987bd6fd425c2a"
    },
    {
      "name": "UniversalDeployer.json",
      "sha3_256": "ba6680986e5ec7590ec8205bbfb0b71bc93a8d221faeb3d597ed293d1a6f9206"
    },
    {
      "name": "ArgentAccountCairoOne.json",
      "sha3_256": "6cd527da0953b22f5af3613c248133777a3d08408a2c1e8bb4e23b4c96f7d006"
    },
    {
      "name": "ArgentAccountCairoOne.casm.json",
      "sha3_256": "65cc25c726ae33deb94c8e9f6ac1cbe526d40dcdda8e7b0ebbed56cc19ed61d9"
    },
    {
      "name": "OpenZeppelinAccountCairoOne.casm.json",
      "sha3_256": "906e3ff2522fa7c70072da2ee4cf6462ad4604f1748347fd53eccb035d80af40"
    },
    {
      "name": "OpenZeppelinAccountCairoOne.sierra.json",
      "sha3_256": "145fdf2668cf6c36deb295ceea57c6005e43dd7b36be26d020928d1cc3462b5e"
    },
    {
      "name": "AccountWithDeployContract.json",
      "sha3_256": "25ef621b7599ea8be3a6aecf0881e39c163f5d75f9d3abf63dff7712a1b360f8"
    }
  ]
}<|MERGE_RESOLUTION|>--- conflicted
+++ resolved
@@ -15,11 +15,7 @@
     },
     {
       "name": "genesis.json",
-<<<<<<< HEAD
-      "sha3_256": "97fab7978f469810bf293246a8b326df5f4215e244dd54f17d453485f7020953"
-=======
       "sha3_256": "043d16e6ae446903df24c857d15af4046f19248258d77d23fb3e448015bc65e2"
->>>>>>> c7ac4cc3
     },
     {
       "name": "NoValidateAccount.casm.json",
@@ -56,10 +52,6 @@
     {
       "name": "OpenZeppelinAccountCairoOne.sierra.json",
       "sha3_256": "145fdf2668cf6c36deb295ceea57c6005e43dd7b36be26d020928d1cc3462b5e"
-    },
-    {
-      "name": "AccountWithDeployContract.json",
-      "sha3_256": "25ef621b7599ea8be3a6aecf0881e39c163f5d75f9d3abf63dff7712a1b360f8"
     }
   ]
 }