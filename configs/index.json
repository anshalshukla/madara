--- conflicted
+++ resolved
@@ -15,11 +15,7 @@
     },
     {
       "name": "genesis.json",
-<<<<<<< HEAD
-      "sha3_256": "7d5ec946dd3f35e620fda137df91a4df60383c879bf763e4e348c016042c53e4"
-=======
       "sha3_256": "772834104b979a6546de1330c55591ad940b56b4c55771dd1bce9dd5726680e5"
->>>>>>> c397c906
     },
     {
       "name": "NoValidateAccount.casm.json",
