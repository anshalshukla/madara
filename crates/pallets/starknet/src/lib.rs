--- conflicted
+++ resolved
@@ -121,12 +121,8 @@
 
 #[frame_support::pallet]
 pub mod pallet {
-<<<<<<< HEAD
-    use blockifier::transaction::errors::TransactionExecutionError;
-=======
 
     use mp_chain_id::MADARA_CHAIN_ID;
->>>>>>> c7ac4cc3
 
     use super::*;
 
@@ -694,8 +690,6 @@
             // Either successfully  or not
             L1Messages::<T>::mutate(|nonces| nonces.insert(nonce));
 
-            log::info!(">>>> Transaction Info : {:?}", transaction);
-
             // Execute
             let tx_execution_infos = transaction
                 .execute(
@@ -705,14 +699,6 @@
                 )
                 .map_err(|e| {
                     log::error!("Failed to consume l1 message: {}", e);
-                    match e {
-                        TransactionExecutionError::EntryPointExecutionError(inner_error) => log::info!("[EntryPointExecutionError] : error_details {:?}", inner_error),
-                        TransactionExecutionError::ExecutionError(inner_error) => log::info!("[ExecutionError] : error_details {:?}", inner_error),
-                        TransactionExecutionError::CairoResourcesNotContainedInFeeCosts => log::info!("[ExecutionError] : error_details : CairoResourcesNotContainedInFeeCosts"),
-                        TransactionExecutionError::ContractConstructorExecutionFailed(inner_error) => log::info!("[ContractConstructorExecutionFailed] : error_details {:?}", inner_error),
-                        TransactionExecutionError::FixedPointConversion => log::info!("[FixedPointConversion] : error_details"),
-                         _ => ()
-                    }
                     Error::<T>::TransactionExecutionFailed
                 })?;
 
