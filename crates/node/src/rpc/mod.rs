//! A collection of node-specific RPC methods.
//! Substrate provides the `sc-rpc` crate, which defines the core RPC layer
//! used by Substrate nodes. This file extends those RPC definitions with
//! capabilities that are specific to this project's runtime configuration.

#![warn(missing_docs)]

mod starknet;
use std::sync::Arc;

use futures::channel::mpsc;
use jsonrpsee::RpcModule;
use madara_runtime::opaque::Block;
use madara_runtime::{AccountId, Hash, Index, StarknetHasher};
use mc_genesis_data_provider::GenesisProvider;
use sc_client_api::{Backend, BlockBackend, StorageProvider};
use sc_consensus_manual_seal::rpc::EngineCommand;
pub use sc_rpc_api::DenyUnsafe;
use sc_transaction_pool::{ChainApi, Pool};
use sc_transaction_pool_api::TransactionPool;
use sp_api::ProvideRuntimeApi;
use sp_block_builder::BlockBuilder;
use sp_blockchain::{Error as BlockChainError, HeaderBackend, HeaderMetadata};
pub use starknet::StarknetDeps;

/// Full client dependencies.
pub struct FullDeps<A: ChainApi, C, G: GenesisProvider, P> {
    /// The client instance to use.
    pub client: Arc<C>,
    /// Transaction pool instance.
    pub pool: Arc<P>,
    /// Extrinsic pool graph instance.
    pub graph: Arc<Pool<A>>,
    /// Whether to deny unsafe calls
    pub deny_unsafe: DenyUnsafe,
    /// Manual seal command sink
    pub command_sink: Option<mpsc::Sender<EngineCommand<Hash>>>,
    /// Starknet dependencies
    pub starknet: StarknetDeps<C, G, Block>,
}

/// Instantiate all full RPC extensions.
pub fn create_full<A, C, G, P, BE>(
    deps: FullDeps<A, C, G, P>,
) -> Result<RpcModule<()>, Box<dyn std::error::Error + Send + Sync>>
where
    A: ChainApi<Block = Block> + 'static,
    C: ProvideRuntimeApi<Block>,
    C: HeaderBackend<Block>
        + BlockBackend<Block>
        + HeaderMetadata<Block, Error = BlockChainError>
        + StorageProvider<Block, BE>
        + 'static,
    C: Send + Sync + 'static,
    C::Api: substrate_frame_rpc_system::AccountNonceApi<Block, AccountId, Index>,
    C::Api: BlockBuilder<Block>,
    C::Api: pallet_starknet_runtime_api::StarknetRuntimeApi<Block>
        + pallet_starknet_runtime_api::ConvertTransactionRuntimeApi<Block>,
    G: GenesisProvider + Send + Sync + 'static,
    P: TransactionPool<Block = Block> + 'static,
    BE: Backend<Block> + 'static,
{
<<<<<<< HEAD
    use mc_rpc::{MadaraRpcApiServer, Starknet, StarknetReadRpcApiServer, StarknetWriteRpcApiServer};
=======
    use mc_rpc::{
        MadaraRpcApiServer, Starknet, StarknetReadRpcApiServer, StarknetTraceRpcApiServer, StarknetWriteRpcApiServer,
    };
>>>>>>> 2e3d93cf
    use sc_consensus_manual_seal::rpc::{ManualSeal, ManualSealApiServer};
    use substrate_frame_rpc_system::{System, SystemApiServer};

    let mut module = RpcModule::new(());
    let FullDeps { client, pool, deny_unsafe, starknet: starknet_params, command_sink, graph, .. } = deps;

    module.merge(System::new(client.clone(), pool.clone(), deny_unsafe).into_rpc())?;
    module.merge(MadaraRpcApiServer::into_rpc(Starknet::<_, _, _, _, _, _, StarknetHasher>::new(
        client.clone(),
        starknet_params.madara_backend.clone(),
        starknet_params.overrides.clone(),
        pool.clone(),
        graph.clone(),
        starknet_params.sync_service.clone(),
        starknet_params.starting_block,
        starknet_params.genesis_provider.clone(),
    )))?;
    module.merge(StarknetReadRpcApiServer::into_rpc(Starknet::<_, _, _, _, _, _, StarknetHasher>::new(
        client.clone(),
        starknet_params.madara_backend.clone(),
        starknet_params.overrides.clone(),
        pool.clone(),
        graph.clone(),
        starknet_params.sync_service.clone(),
        starknet_params.starting_block,
        starknet_params.genesis_provider.clone(),
    )))?;
    module.merge(StarknetWriteRpcApiServer::into_rpc(Starknet::<_, _, _, _, _, _, StarknetHasher>::new(
<<<<<<< HEAD
=======
        client.clone(),
        starknet_params.madara_backend.clone(),
        starknet_params.overrides.clone(),
        pool.clone(),
        graph.clone(),
        starknet_params.sync_service.clone(),
        starknet_params.starting_block,
        starknet_params.genesis_provider.clone(),
    )))?;
    module.merge(StarknetTraceRpcApiServer::into_rpc(Starknet::<_, _, _, _, _, _, StarknetHasher>::new(
>>>>>>> 2e3d93cf
        client,
        starknet_params.madara_backend,
        starknet_params.overrides,
        pool,
        graph,
        starknet_params.sync_service,
        starknet_params.starting_block,
        starknet_params.genesis_provider,
    )))?;

    if let Some(command_sink) = command_sink {
        module.merge(
            // We provide the rpc handler with the sending end of the channel to allow the rpc
            // send EngineCommands to the background block authorship task.
            ManualSeal::new(command_sink).into_rpc(),
        )?;
    }

    Ok(module)
}<|MERGE_RESOLUTION|>--- conflicted
+++ resolved
@@ -60,13 +60,9 @@
     P: TransactionPool<Block = Block> + 'static,
     BE: Backend<Block> + 'static,
 {
-<<<<<<< HEAD
-    use mc_rpc::{MadaraRpcApiServer, Starknet, StarknetReadRpcApiServer, StarknetWriteRpcApiServer};
-=======
     use mc_rpc::{
         MadaraRpcApiServer, Starknet, StarknetReadRpcApiServer, StarknetTraceRpcApiServer, StarknetWriteRpcApiServer,
     };
->>>>>>> 2e3d93cf
     use sc_consensus_manual_seal::rpc::{ManualSeal, ManualSealApiServer};
     use substrate_frame_rpc_system::{System, SystemApiServer};
 
@@ -95,8 +91,6 @@
         starknet_params.genesis_provider.clone(),
     )))?;
     module.merge(StarknetWriteRpcApiServer::into_rpc(Starknet::<_, _, _, _, _, _, StarknetHasher>::new(
-<<<<<<< HEAD
-=======
         client.clone(),
         starknet_params.madara_backend.clone(),
         starknet_params.overrides.clone(),
@@ -107,7 +101,6 @@
         starknet_params.genesis_provider.clone(),
     )))?;
     module.merge(StarknetTraceRpcApiServer::into_rpc(Starknet::<_, _, _, _, _, _, StarknetHasher>::new(
->>>>>>> 2e3d93cf
         client,
         starknet_params.madara_backend,
         starknet_params.overrides,
